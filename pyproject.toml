--- conflicted
+++ resolved
@@ -14,12 +14,9 @@
     "pillow>=11.2.1",
     "torch>=2.7.1",
     "transformers>=4.52.4",
-<<<<<<< HEAD
     "scikit-image>=0.19.0",
     "matplotlib>=3.5.0",
     "tensorboardx>=2.6.4",
-=======
->>>>>>> 7bbe166d
 ]
 
 [project.scripts]
